--- conflicted
+++ resolved
@@ -1,12 +1,8 @@
 import json
 import time
-<<<<<<< HEAD
-from typing import List, Dict,  Optional
-=======
 import logging
 from typing import List, Dict, Any, Optional
 from config import settings
->>>>>>> 0b1aec43
 from utils import get_llm_client
 from services.document_service import document_service
 from models import DocumentConnection, ConnectionResponse
